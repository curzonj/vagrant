require File.join(File.dirname(__FILE__), '..', 'test_helper')

class SshTest < Test::Unit::TestCase
  setup do
    mock_config
  end

<<<<<<< HEAD
  context "connecting to SSH" do
    setup do
      Vagrant::SSH.stubs(:check_key_permissions)
    end

    should "check key permissions prior to exec" do
      exec_seq = sequence("exec_seq")
      Vagrant::SSH.expects(:check_key_permissions).with(Vagrant.config.ssh.private_key_path).once.in_sequence(exec_seq)
      Kernel.expects(:exec).in_sequence(exec_seq)
      Vagrant::SSH.connect
    end

    should "call exec with defaults when no options are supplied" do
      ssh = Vagrant.config.ssh
      ssh_exec_expect(Vagrant::SSH.port,
                      Vagrant.config.ssh.private_key_path,
                      Vagrant.config.ssh.username,
                      Vagrant.config.ssh.host)
      Vagrant::SSH.connect
    end

=======
  def mock_ssh
    @env = mock_environment do |config|
      yield config if block_given?
    end

    @ssh = Vagrant::SSH.new(@env)
  end

  context "connecting to external SSH" do
    setup do
      mock_ssh
      @ssh.stubs(:check_key_permissions)
    end

    should "check key permissions prior to exec" do
      exec_seq = sequence("exec_seq")
      @ssh.expects(:check_key_permissions).with(@env.config.ssh.private_key_path).once.in_sequence(exec_seq)
      Kernel.expects(:exec).in_sequence(exec_seq)
      @ssh.connect
    end

    should "call exec with defaults when no options are supplied" do
      ssh_exec_expect(@ssh.port,
                      @env.config.ssh.private_key_path,
                      @env.config.ssh.username,
                      @env.config.ssh.host)
      @ssh.connect
    end

>>>>>>> 5bbb84ef
    should "call exec with supplied params" do
      args = {:username => 'bar', :private_key_path => 'baz', :host => 'bak', :port => 'bag'}
      ssh_exec_expect(args[:port], args[:private_key_path], args[:username], args[:host])
      @ssh.connect(args)
    end

    def ssh_exec_expect(port, key_path, uname, host)
      Kernel.expects(:exec).with() do |arg|
        assert arg =~ /^ssh/
        assert arg =~ /-p #{port}/
        assert arg =~ /-i #{key_path}/
        assert arg =~ /#{uname}@#{host}/
        # TODO options not tested for as they may be removed
        true
      end
    end
  end

  context "executing ssh commands" do
    setup do
      mock_ssh
    end

    should "call net::ssh.start with the proper names" do
      Net::SSH.expects(:start).once.with() do |host, username, opts|
        assert_equal @env.config.ssh.host, host
        assert_equal @env.config.ssh.username, username
        assert_equal @ssh.port, opts[:port]
        assert_equal [@env.config.ssh.private_key_path], opts[:keys]
        true
      end
      @ssh.execute
    end

    should "use custom host if set" do
      @env.config.ssh.host = "foo"
      Net::SSH.expects(:start).with(@env.config.ssh.host, @env.config.ssh.username, anything).once
      @ssh.execute
    end
  end

  context "SCPing files to the remote host" do
    setup do
      mock_ssh
    end

    should "use Vagrant::SSH execute to setup an SCP connection and upload" do
      scp = mock("scp")
      ssh = mock("ssh")
      scp.expects(:upload!).with("foo", "bar").once
      Net::SCP.expects(:new).with(ssh).returns(scp).once
      @ssh.expects(:execute).yields(ssh).once
      @ssh.upload!("foo", "bar")
    end
  end

  context "checking if host is up" do
    setup do
      mock_ssh
    end

    should "return true if SSH connection works" do
      Net::SSH.expects(:start).yields("success")
      assert @ssh.up?
    end

    should "return false if SSH connection times out" do
      Net::SSH.expects(:start)
      assert !@ssh.up?
    end

    should "allow the thread the configured timeout time" do
      @thread = mock("thread")
      @thread.stubs(:[])
      Thread.expects(:new).returns(@thread)
      @thread.expects(:join).with(@env.config.ssh.timeout).once
      @ssh.up?
    end

    should "return false if the connection is refused" do
      Net::SSH.expects(:start).raises(Errno::ECONNREFUSED)
      assert_nothing_raised {
        assert !@ssh.up?
      }
    end

    should "return false if the connection is dropped" do
      Net::SSH.expects(:start).raises(Net::SSH::Disconnect)
      assert_nothing_raised {
        assert !@ssh.up?
      }
    end

    should "specifity the timeout as an option to execute" do
      @ssh.expects(:execute).with(:timeout => @env.config.ssh.timeout).yields(true)
      assert @ssh.up?
    end

    should "error and exit if a Net::SSH::AuthenticationFailed is raised" do
      @ssh.expects(:execute).raises(Net::SSH::AuthenticationFailed)
      @ssh.expects(:error_and_exit).with(:vm_ssh_auth_failed).once
      @ssh.up?
    end
  end

  context "getting the ssh port" do
    setup do
      mock_ssh
    end

    should "return the configured port by default" do
      assert_equal @env.config.vm.forwarded_ports[@env.config.ssh.forwarded_port_key][:hostport], @ssh.port
    end

    should "return the port given in options if it exists" do
      assert_equal "47", @ssh.port({ :port => "47" })
    end
  end

  context "checking key permissions" do
    setup do
      mock_ssh
      @ssh.stubs(:file_perms)

      @key_path = "foo"


      @stat = mock("stat")
      @stat.stubs(:owned?).returns(true)
      File.stubs(:stat).returns(@stat)
    end

    should "do nothing if the user is not the owner" do
      @stat.expects(:owned?).returns(false)
      File.expects(:chmod).never
      @ssh.check_key_permissions(@key_path)
    end

    should "do nothing if the file perms equal 600" do
      @ssh.expects(:file_perms).with(@key_path).returns("600")
      File.expects(:chmod).never
      @ssh.check_key_permissions(@key_path)
    end

    should "chmod the file if the file perms aren't 600" do
      perm_sequence = sequence("perm_seq")
      @ssh.expects(:file_perms).returns("900").in_sequence(perm_sequence)
      File.expects(:chmod).with(0600, @key_path).once.in_sequence(perm_sequence)
      @ssh.expects(:file_perms).returns("600").in_sequence(perm_sequence)
      @ssh.expects(:error_and_exit).never
      @ssh.check_key_permissions(@key_path)
    end

    should "error and exit if the resulting chmod doesn't work" do
      perm_sequence = sequence("perm_seq")
      @ssh.expects(:file_perms).returns("900").in_sequence(perm_sequence)
      File.expects(:chmod).with(0600, @key_path).once.in_sequence(perm_sequence)
      @ssh.expects(:file_perms).returns("900").in_sequence(perm_sequence)
      @ssh.expects(:error_and_exit).once.with(:ssh_bad_permissions, :key_path => @key_path).in_sequence(perm_sequence)
      @ssh.check_key_permissions(@key_path)
    end

    should "error and exit if a bad file perm is raised" do
      @ssh.expects(:file_perms).with(@key_path).returns("900")
      File.expects(:chmod).raises(Errno::EPERM)
      @ssh.expects(:error_and_exit).once.with(:ssh_bad_permissions, :key_path => @key_path)
      @ssh.check_key_permissions(@key_path)
    end
  end

  context "getting file permissions" do
    setup do
      mock_ssh
    end

    should "return the last 3 characters of the file mode" do
      path = "foo"
      mode = "10000foo"
      stat = mock("stat")
      File.expects(:stat).with(path).returns(stat)
      stat.expects(:mode).returns(mode)
      @ssh.expects(:sprintf).with("%o", mode).returns(mode)
      assert_equal path, @ssh.file_perms(path)
    end
  end

  context "checking key permissions" do
    setup do
      @key_path = "foo"

      Vagrant::SSH.stubs(:file_perms)

      @stat = mock("stat")
      @stat.stubs(:owned?).returns(true)
      File.stubs(:stat).returns(@stat)
    end

    should "do nothing if the user is not the owner" do
      @stat.expects(:owned?).returns(false)
      File.expects(:chmod).never
      Vagrant::SSH.check_key_permissions(@key_path)
    end

    should "do nothing if the file perms equal 600" do
      Vagrant::SSH.expects(:file_perms).with(@key_path).returns("600")
      File.expects(:chmod).never
      Vagrant::SSH.check_key_permissions(@key_path)
    end

    should "chmod the file if the file perms aren't 600" do
      perm_sequence = sequence("perm_seq")
      Vagrant::SSH.expects(:file_perms).returns("900").in_sequence(perm_sequence)
      File.expects(:chmod).with(0600, @key_path).once.in_sequence(perm_sequence)
      Vagrant::SSH.expects(:file_perms).returns("600").in_sequence(perm_sequence)
      Vagrant::SSH.expects(:error_and_exit).never
      Vagrant::SSH.check_key_permissions(@key_path)
    end

    should "error and exit if the resulting chmod doesn't work" do
      perm_sequence = sequence("perm_seq")
      Vagrant::SSH.expects(:file_perms).returns("900").in_sequence(perm_sequence)
      File.expects(:chmod).with(0600, @key_path).once.in_sequence(perm_sequence)
      Vagrant::SSH.expects(:file_perms).returns("900").in_sequence(perm_sequence)
      Vagrant::SSH.expects(:error_and_exit).once.with(:ssh_bad_permissions, :key_path => @key_path).in_sequence(perm_sequence)
      Vagrant::SSH.check_key_permissions(@key_path)
    end

    should "error and exit if a bad file perm is raised" do
      Vagrant::SSH.expects(:file_perms).with(@key_path).returns("900")
      File.expects(:chmod).raises(Errno::EPERM)
      Vagrant::SSH.expects(:error_and_exit).once.with(:ssh_bad_permissions, :key_path => @key_path)
      Vagrant::SSH.check_key_permissions(@key_path)
    end
  end

  context "getting file permissions" do
    should "return the last 3 characters of the file mode" do
      path = "foo"
      mode = "10000foo"
      stat = mock("stat")
      File.expects(:stat).with(path).returns(stat)
      stat.expects(:mode).returns(mode)
      Vagrant::SSH.expects(:sprintf).with("%o", mode).returns(mode)
      assert_equal path, Vagrant::SSH.file_perms(path)
    end
  end
end<|MERGE_RESOLUTION|>--- conflicted
+++ resolved
@@ -5,29 +5,6 @@
     mock_config
   end
 
-<<<<<<< HEAD
-  context "connecting to SSH" do
-    setup do
-      Vagrant::SSH.stubs(:check_key_permissions)
-    end
-
-    should "check key permissions prior to exec" do
-      exec_seq = sequence("exec_seq")
-      Vagrant::SSH.expects(:check_key_permissions).with(Vagrant.config.ssh.private_key_path).once.in_sequence(exec_seq)
-      Kernel.expects(:exec).in_sequence(exec_seq)
-      Vagrant::SSH.connect
-    end
-
-    should "call exec with defaults when no options are supplied" do
-      ssh = Vagrant.config.ssh
-      ssh_exec_expect(Vagrant::SSH.port,
-                      Vagrant.config.ssh.private_key_path,
-                      Vagrant.config.ssh.username,
-                      Vagrant.config.ssh.host)
-      Vagrant::SSH.connect
-    end
-
-=======
   def mock_ssh
     @env = mock_environment do |config|
       yield config if block_given?
@@ -57,7 +34,6 @@
       @ssh.connect
     end
 
->>>>>>> 5bbb84ef
     should "call exec with supplied params" do
       args = {:username => 'bar', :private_key_path => 'baz', :host => 'bak', :port => 'bag'}
       ssh_exec_expect(args[:port], args[:private_key_path], args[:username], args[:host])
@@ -243,65 +219,4 @@
       assert_equal path, @ssh.file_perms(path)
     end
   end
-
-  context "checking key permissions" do
-    setup do
-      @key_path = "foo"
-
-      Vagrant::SSH.stubs(:file_perms)
-
-      @stat = mock("stat")
-      @stat.stubs(:owned?).returns(true)
-      File.stubs(:stat).returns(@stat)
-    end
-
-    should "do nothing if the user is not the owner" do
-      @stat.expects(:owned?).returns(false)
-      File.expects(:chmod).never
-      Vagrant::SSH.check_key_permissions(@key_path)
-    end
-
-    should "do nothing if the file perms equal 600" do
-      Vagrant::SSH.expects(:file_perms).with(@key_path).returns("600")
-      File.expects(:chmod).never
-      Vagrant::SSH.check_key_permissions(@key_path)
-    end
-
-    should "chmod the file if the file perms aren't 600" do
-      perm_sequence = sequence("perm_seq")
-      Vagrant::SSH.expects(:file_perms).returns("900").in_sequence(perm_sequence)
-      File.expects(:chmod).with(0600, @key_path).once.in_sequence(perm_sequence)
-      Vagrant::SSH.expects(:file_perms).returns("600").in_sequence(perm_sequence)
-      Vagrant::SSH.expects(:error_and_exit).never
-      Vagrant::SSH.check_key_permissions(@key_path)
-    end
-
-    should "error and exit if the resulting chmod doesn't work" do
-      perm_sequence = sequence("perm_seq")
-      Vagrant::SSH.expects(:file_perms).returns("900").in_sequence(perm_sequence)
-      File.expects(:chmod).with(0600, @key_path).once.in_sequence(perm_sequence)
-      Vagrant::SSH.expects(:file_perms).returns("900").in_sequence(perm_sequence)
-      Vagrant::SSH.expects(:error_and_exit).once.with(:ssh_bad_permissions, :key_path => @key_path).in_sequence(perm_sequence)
-      Vagrant::SSH.check_key_permissions(@key_path)
-    end
-
-    should "error and exit if a bad file perm is raised" do
-      Vagrant::SSH.expects(:file_perms).with(@key_path).returns("900")
-      File.expects(:chmod).raises(Errno::EPERM)
-      Vagrant::SSH.expects(:error_and_exit).once.with(:ssh_bad_permissions, :key_path => @key_path)
-      Vagrant::SSH.check_key_permissions(@key_path)
-    end
-  end
-
-  context "getting file permissions" do
-    should "return the last 3 characters of the file mode" do
-      path = "foo"
-      mode = "10000foo"
-      stat = mock("stat")
-      File.expects(:stat).with(path).returns(stat)
-      stat.expects(:mode).returns(mode)
-      Vagrant::SSH.expects(:sprintf).with("%o", mode).returns(mode)
-      assert_equal path, Vagrant::SSH.file_perms(path)
-    end
-  end
 end